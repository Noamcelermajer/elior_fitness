from fastapi import FastAPI, Request, HTTPException
from fastapi.middleware.cors import CORSMiddleware
from fastapi.staticfiles import StaticFiles
from fastapi.responses import JSONResponse
import logging
import sys
import time
import asyncio
import os
from contextlib import asynccontextmanager
from starlette.middleware.base import BaseHTTPMiddleware
from starlette.responses import Response
import re

# Universal environment configuration that works with any reverse proxy
def detect_environment():
    """Universal environment detection that works with any deployment method."""
    
    # Check for explicit environment setting
    env = os.getenv("ENVIRONMENT")
    if env:
        return env
    
    # Auto-detect production environments
    production_indicators = [
        os.getenv("RAILWAY_PUBLIC_DOMAIN"),      # Railway
        os.getenv("RAILWAY_STATIC_URL"),         # Railway
        os.getenv("RENDER_EXTERNAL_URL"),        # Render
        os.getenv("HEROKU_APP_NAME"),            # Heroku
        os.getenv("VERCEL_URL"),                 # Vercel
        os.getenv("NETLIFY_URL"),                # Netlify
        os.getenv("PORT"),                       # Any cloud platform
    ]
    
    # If any production indicator is present, assume production
    if any(indicator for indicator in production_indicators):
        return "production"
    
    # Default to development for local development
    return "development"

def detect_domain():
    """Universal domain detection."""
    # Check for explicit domain setting
    domain = os.getenv("DOMAIN")
    if domain and domain != "localhost":
        return domain
    
    # Auto-detect from various platform variables
    platform_domains = [
        os.getenv("RAILWAY_PUBLIC_DOMAIN"),
        os.getenv("RAILWAY_STATIC_URL"),
        os.getenv("RENDER_EXTERNAL_URL"),
        os.getenv("VERCEL_URL"),
        os.getenv("NETLIFY_URL"),
    ]
    
    for platform_domain in platform_domains:
        if platform_domain:
            return platform_domain
    
    return "localhost"

def detect_cors_origins():
    """Universal CORS origins detection."""
    # Check for explicit CORS setting
    cors_raw = os.getenv("CORS_ORIGINS")
    if cors_raw:
        origins = [origin.strip() for origin in cors_raw.split(",") if origin.strip()]
        if origins and origins != ["http://localhost:3000"]:
            return origins
    
    # Auto-detect from domain
    domain = detect_domain()
    if domain and domain != "localhost":
        return [f"https://{domain}", f"http://{domain}"]
    
    # Default development origins
    return ["http://localhost:3000", "http://localhost:8000", "http://127.0.0.1:3000", "http://127.0.0.1:8000"]

# Apply universal detection
ENVIRONMENT = detect_environment()
DOMAIN = detect_domain()
CORS_ORIGINS = detect_cors_origins()

# Debug output
print(f"=== UNIVERSAL ENVIRONMENT DETECTION ===")
print(f"Detected ENVIRONMENT: {ENVIRONMENT}")
print(f"Detected DOMAIN: {DOMAIN}")
print(f"Detected CORS_ORIGINS: {CORS_ORIGINS}")
print(f"Raw ENVIRONMENT env var: {os.getenv('ENVIRONMENT')}")
print(f"Raw DOMAIN env var: {os.getenv('DOMAIN')}")
print(f"Raw CORS_ORIGINS env var: {os.getenv('CORS_ORIGINS')}")
print(f"RAILWAY_PUBLIC_DOMAIN: {os.getenv('RAILWAY_PUBLIC_DOMAIN')}")
print(f"PORT: {os.getenv('PORT')}")
print("=" * 50)

# Configure logging with comprehensive output
import os
from datetime import datetime

# Get persistent storage base path (for Railway single volume)
PERSISTENT_BASE = os.getenv("PERSISTENT_BASE", "/app")
# Use persistent volume if available, otherwise use app directory
PERSISTENT_PATH = os.getenv("PERSISTENT_PATH", PERSISTENT_BASE)
# Logs directory
LOG_DIR = os.getenv("LOG_DIR", os.path.join(PERSISTENT_PATH, "logs"))
# Create logs directory if it doesn't exist
os.makedirs(LOG_DIR, exist_ok=True)

# Configure logging with both file and console output
log_level = os.getenv("LOG_LEVEL", "INFO").upper()
enable_debug = os.getenv("ENABLE_DEBUG_LOGGING", "false").lower() == "true"

if enable_debug:
    log_level = "DEBUG"

# Optimize logging for minimal memory usage
logging.basicConfig(
    level=getattr(logging, log_level),
    format='%(asctime)s - %(name)s - %(levelname)s - %(message)s',
    handlers=[
        logging.FileHandler(
            os.path.join(LOG_DIR, f"elior_api_{datetime.now().strftime('%Y%m%d')}.log"),
            delay=False,  # Don't delay file opening
            encoding='utf-8'
        ),
        logging.StreamHandler(sys.stdout)
    ]
)
# Reduce logging buffer for lower memory usage
for handler in logging.root.handlers:
    if isinstance(handler, logging.FileHandler):
        handler.setLevel(logging.WARNING)  # Only log warnings and above to file
logger = logging.getLogger(__name__)

# Log startup information
logger.info("=" * 60)
logger.info("ELIOR FITNESS API STARTUP")
logger.info("=" * 60)
logger.info(f"Timestamp: {datetime.now()}")
logger.info(f"Environment: {ENVIRONMENT}")
logger.info(f"Log Level: {log_level}")
logger.info(f"Debug Logging: {enable_debug}")
logger.info(f"Domain: {DOMAIN}")
logger.info(f"CORS Origins: {CORS_ORIGINS}")
logger.info("=" * 60)

logger.info("Starting Elior Fitness API application...")

try:
    from app.database import engine, Base, check_db_connection, get_db_pool_stats, init_database
    logger.info("Database module imported successfully")
except Exception as e:
    logger.error(f"Failed to import database module: {e}")
    raise

try:
    logger.info("Importing router modules...")
    from app.routers import auth, users, exercises, workouts, nutrition, progress, files, websocket, meal_plans, system, notifications, meal_system, workout_system, muscle_groups, workout_splits, chat
    logger.info("✅ Router modules imported successfully")
    logger.info("📋 Available routers: auth, users, exercises, workouts, nutrition, progress, files, websocket, meal_plans, system, notifications")
except Exception as e:
    logger.error(f"❌ Failed to import router modules: {e}")
    logger.error(f"Error type: {type(e).__name__}")
    logger.error(f"Error details: {str(e)}")
    import traceback
    logger.error(f"Stack trace: {traceback.format_exc()}")
    raise

# Import all models to ensure they're registered with Base.metadata
try:
    logger.info("Importing model modules...")
    from app.models import user as user_models, workout as workout_models, nutrition as nutrition_models
    logger.info("✅ Model modules imported successfully")
    logger.info("📋 Available models: user, workout, nutrition, progress, notification")
except Exception as e:
    logger.error(f"❌ Failed to import model modules: {e}")
    logger.error(f"Error type: {type(e).__name__}")
    logger.error(f"Error details: {str(e)}")
    import traceback
    logger.error(f"Stack trace: {traceback.format_exc()}")
    raise

# Application lifespan management for performance optimization
@asynccontextmanager
async def lifespan(app: FastAPI):
    # Startup
    logger.info("=" * 40)
    logger.info("APPLICATION STARTUP INITIATED")
    logger.info("=" * 40)
    
    # Check database connection health
    logger.info("Checking database connection...")
    if not check_db_connection():
        logger.error("❌ Database connection failed on startup")
        raise Exception("Database connection failed")
    logger.info("✅ Database connection successful")
    
    # Initialize database tables
    logger.info("Initializing database tables...")
    if not init_database():
        logger.error("❌ Database initialization failed")
        raise Exception("Database initialization failed")
    logger.info("✅ Database tables initialized successfully")

    try:
        from app.migrations.meal_system_migration import run_meal_system_migrations
        from app.migrations.workout_system_migration import run_workout_system_migrations

        run_meal_system_migrations()
        logger.info("✅ Meal system migrations applied")

        run_workout_system_migrations()
        logger.info("✅ Workout system migrations applied")
    except Exception as migration_error:
        logger.error("❌ Database migrations failed: %s", migration_error)
        raise
    
    # Log database pool statistics
    pool_stats = get_db_pool_stats()
    logger.info(f"📊 Database pool initialized: {pool_stats}")
    
    # REMOVED: Notification scheduler for minimal resource usage
    # logger.info("Starting notification scheduler...")
    # try:
    #     from app.services.scheduler_service import start_notification_scheduler
    #     await start_notification_scheduler()
    #     logger.info("✅ Notification scheduler started successfully")
    # except Exception as e:
    #     logger.error(f"❌ Failed to start notification scheduler: {e}")
    #     logger.error(f"Stack trace: {e.__traceback__}")
    
    logger.info("=" * 40)
    logger.info("✅ APPLICATION STARTUP COMPLETED SUCCESSFULLY")
    logger.info("=" * 40)
    yield
    
    # Shutdown
    logger.info("=" * 40)
    logger.info("APPLICATION SHUTDOWN INITIATED")
    logger.info("=" * 40)
    
    # REMOVED: Notification scheduler shutdown for minimal resource usage
    # logger.info("Stopping notification scheduler...")
    # try:
    #     from app.services.scheduler_service import stop_notification_scheduler
    #     await stop_notification_scheduler()
    #     logger.info("✅ Notification scheduler stopped successfully")
    # except Exception as e:
    #     logger.error(f"❌ Failed to stop notification scheduler: {e}")
    
    # Close database connections gracefully
    logger.info("Closing database connections...")
    engine.dispose()
    logger.info("✅ Database connections closed")
    logger.info("=" * 40)
    logger.info("✅ APPLICATION SHUTDOWN COMPLETED")
    logger.info("=" * 40)

# Create FastAPI app with performance optimizations
app = FastAPI(
    title="Elior Fitness API",
    description="Backend API for personal trainer management system with file management and real-time updates",
    version="1.0.0",
    lifespan=lifespan,
    # Performance optimizations
    docs_url="/docs" if ENVIRONMENT != "production" else None,  # Disable docs in production
    redoc_url="/redoc" if ENVIRONMENT != "production" else None,  # Disable redoc in production
    generate_unique_id_function=lambda route: f"{route.tags[0]}-{route.name}" if route.tags else route.name
)

logger.info("FastAPI application created with performance optimizations")

# Add security middleware
try:
    from app.middleware.security import SecurityMiddleware
    app.add_middleware(SecurityMiddleware)
    logger.info("✅ Security middleware added")
except Exception as e:
    logger.error(f"❌ Failed to add security middleware: {e}")

# Performance monitoring middleware - OPTIMIZED FOR MINIMAL RESOURCES
@app.middleware("http")
async def performance_monitoring_middleware(request: Request, call_next):
    """Monitor request performance with minimal overhead."""
    start_time = time.time()
    
    try:
        response = await call_next(request)
        
        # Calculate processing time
        process_time = time.time() - start_time
        
        # Add performance headers (minimal overhead)
        response.headers["X-Process-Time"] = f"{process_time:.3f}"
        
        # Only log very slow requests (>2s) to reduce logging overhead
        if process_time > 2.0:
            logger.warning(f"Very slow request: {request.method} {request.url} took {process_time:.3f}s")
        
        return response
        
    except Exception as e:
        process_time = time.time() - start_time
        logger.error(f"Request failed: {request.method} {request.url} after {process_time:.3f}s - Error: {str(e)}")
        raise

# Custom CORS middleware for wildcard domains
def is_allowed_origin(origin: str) -> bool:
    if not origin:
        return False
    
    # Check against configured CORS_ORIGINS first
    if origin in CORS_ORIGINS:
        return True
    
    # Allow localhost and 127.0.0.1 for dev
    if re.match(r"^https?://(localhost|127\.0\.0\.1)(:\d+)?$", origin):
        return True
    
    # Allow any subdomain of duckdns.org
    if re.match(r"^https?://([a-zA-Z0-9-]+\.)*duckdns\.org(:\d+)?$", origin):
        return True
    
    # Allow any subdomain of up.railway.app
    if re.match(r"^https?://([a-zA-Z0-9-]+\.)*up\.railway\.app(:\d+)?$", origin):
        return True
    
    # Allow ecshape.org and its subdomains
    if re.match(r"^https?://([a-zA-Z0-9-]+\.)*ecshape\.org(:\d+)?$", origin):
        return True
    
    return False

class WildcardCORSMiddleware(BaseHTTPMiddleware):
    async def dispatch(self, request, call_next):
        origin = request.headers.get("origin")
        if is_allowed_origin(origin):
            # Preflight request
            if request.method == "OPTIONS":
                resp = Response()
                resp.headers["Access-Control-Allow-Origin"] = origin
                resp.headers["Access-Control-Allow-Methods"] = "GET,POST,PUT,DELETE,OPTIONS,PATCH"
                resp.headers["Access-Control-Allow-Headers"] = request.headers.get(
                    "access-control-request-headers", "*")
                resp.headers["Access-Control-Allow-Credentials"] = "true"
                return resp
            # Normal request
            response = await call_next(request)
            response.headers["Access-Control-Allow-Origin"] = origin
            response.headers["Access-Control-Allow-Credentials"] = "true"
            response.headers["Access-Control-Expose-Headers"] = "X-Process-Time, X-Request-ID"
            return response
        else:
            # Not allowed origin: proceed without CORS headers
            return await call_next(request)

# Add the custom CORS middleware
app.add_middleware(WildcardCORSMiddleware)

logger.info("CORS middleware configured with frontend integration support")

# Get upload directory (use persistent volume if available)
UPLOAD_DIR = os.getenv("UPLOAD_DIR", os.path.join(PERSISTENT_PATH, "uploads"))
os.makedirs(UPLOAD_DIR, exist_ok=True)

# Mount static files for uploads with optimized settings
try:
    app.mount("/uploads", StaticFiles(directory=UPLOAD_DIR), name="uploads")
    logger.info(f"Static files mounted successfully from {UPLOAD_DIR}")
except Exception as e:
    logger.warning(f"Could not mount uploads directory: {e}")

# Mount frontend static files with performance optimizations
try:
    from fastapi.staticfiles import StaticFiles
    from fastapi.responses import FileResponse
    import os
    import mimetypes
    from datetime import datetime, timedelta
    
    # Custom static files handler with caching and compression
    class OptimizedStaticFiles(StaticFiles):
        def __init__(self, *args, **kwargs):
            super().__init__(*args, **kwargs)
            
        async def __call__(self, scope, receive, send):
            # Add cache headers for static assets
            if scope["path"].startswith("/assets/"):
                # Cache static assets for 1 year
                scope["headers"] = [
                    (b"cache-control", b"public, max-age=31536000, immutable"),
                    (b"vary", b"Accept-Encoding")
                ]
            elif scope["path"].endswith((".css", ".js", ".png", ".jpg", ".jpeg", ".gif", ".svg", ".ico")):
                # Cache other static files for 1 month
                scope["headers"] = [
                    (b"cache-control", b"public, max-age=2592000"),
                    (b"vary", b"Accept-Encoding")
                ]
            
            await super().__call__(scope, receive, send)
    
    app.mount("/assets", OptimizedStaticFiles(directory="static/assets"), name="assets")
    logger.info("Frontend assets mounted with performance optimizations")
except Exception as e:
    logger.warning(f"Could not mount frontend assets: {e}")

# Serve frontend files with performance optimizations
try:
    from fastapi.responses import FileResponse, HTMLResponse
    import os
    from datetime import datetime, timedelta
    
    # Cache disabled for development - always read fresh
    def get_index_html():
        """Get index.html without caching for development."""
        import os
        index_path = "static/index.html"
        abs_path = os.path.abspath(index_path)
        logger.info(f"Reading index.html from: {abs_path}")
        logger.info(f"File exists: {os.path.exists(index_path)}")
        if os.path.exists(index_path):
            with open(index_path, 'r', encoding='utf-8') as f:
                content = f.read()
                logger.info(f"Index.html content preview: {content[:200]}")
                return content
        logger.error(f"Index.html not found at {abs_path}")
        return None
    
    @app.get("/", response_class=HTMLResponse)
    async def serve_frontend():
        """Serve the React frontend with caching."""
        html_content = get_index_html()
        if html_content:
            return HTMLResponse(
                content=html_content,
                headers={
                    "Cache-Control": "public, max-age=300",  # Cache for 5 minutes
                    "Vary": "Accept-Encoding"
                }
            )
        else:
            return HTMLResponse(
                content="<h1>Frontend not found</h1>",
                status_code=404
            )
            
    @app.get("/favicon.ico")
    async def serve_favicon():
        """Serve favicon with caching."""
        favicon_path = "static/favicon.ico"
        if os.path.exists(favicon_path):
            return FileResponse(
                favicon_path,
                headers={
                    "Cache-Control": "public, max-age=86400",  # Cache for 1 day
                    "Vary": "Accept-Encoding"
                }
            )
        return {"message": "Favicon not found"}
        
    @app.get("/robots.txt")
    async def serve_robots():
        """Serve robots.txt with caching."""
        robots_path = "static/robots.txt"
        if os.path.exists(robots_path):
            return FileResponse(
                robots_path,
                headers={
                    "Cache-Control": "public, max-age=86400",  # Cache for 1 day
                    "Vary": "Accept-Encoding"
                }
            )
        return {"message": "Robots.txt not found"}
    
    # Catch-all route for SPA routing - will be moved to the end
    # This is just a placeholder - the actual route will be defined after all other routes
        
    logger.info("Frontend serving endpoints configured with performance optimizations")
except Exception as e:
    logger.warning(f"Could not configure frontend serving: {e}")

# Enhanced health check endpoint with comprehensive system status
@app.get("/health")
async def health_check():
    """Platform health check endpoint - always returns 200 for Railway."""
    logger.debug("Health check endpoint called")
    
    # Check database connectivity
    db_healthy = check_db_connection()
    
    # Get database pool statistics
    pool_stats = get_db_pool_stats()
    
    # Health status - always return 200 for platform compatibility
    health_status = {
        "status": "healthy" if db_healthy else "degraded",
        "version": "1.0.0",
        "environment": ENVIRONMENT,
        "timestamp": time.time(),
        "database": {
            "status": "connected" if db_healthy else "disconnected",
            "pool_stats": pool_stats
        }
    }
    
    # Always return 200 for platform health checks
    return JSONResponse(content=health_status, status_code=200)

# Simple test endpoint for Railway debugging
@app.get("/test")
async def test_endpoint():
    """Simple test endpoint that doesn't depend on database."""
    return {
        "message": "Elior Fitness API is running",
        "version": "1.0.0",
        "environment": ENVIRONMENT,
        "timestamp": time.time(),
        "status": "ok"
    }

# API test endpoint for debugging authentication flow
@app.get("/api/test")
async def api_test_endpoint():
    """API test endpoint for debugging authentication flow."""
    return {
        "message": "API endpoint is accessible!",
        "environment": ENVIRONMENT,
        "domain": DOMAIN,
        "cors_origins": CORS_ORIGINS,
        "timestamp": time.time(),
        "api_status": "working"
    }

# Environment debug endpoint
@app.get("/api/debug/env")
async def debug_environment():
    """Debug endpoint to check environment variables."""
    return {
        "raw_environment": os.getenv("ENVIRONMENT"),
        "raw_domain": os.getenv("DOMAIN"),
        "raw_cors_origins": os.getenv("CORS_ORIGINS"),
        "railway_public_domain": os.getenv("RAILWAY_PUBLIC_DOMAIN"),
        "railway_static_url": os.getenv("RAILWAY_STATIC_URL"),
        "port": os.getenv("PORT"),
        "processed_environment": ENVIRONMENT,
        "processed_domain": DOMAIN,
        "processed_cors_origins": CORS_ORIGINS,
        "timestamp": time.time()
    }

# Add OPTIONS handler for health endpoint
@app.options("/health")
async def health_check_options():
    """OPTIONS handler for health check endpoint."""
    logger.debug("Health check OPTIONS endpoint called")
    return {"status": "healthy"}

# Performance metrics endpoint for monitoring
@app.get("/metrics")
async def get_performance_metrics():
    """Get comprehensive performance metrics for monitoring."""
    try:
        # Database metrics
        pool_stats = get_db_pool_stats()
        db_healthy = check_db_connection()
        
        metrics = {
            "timestamp": time.time(),
            "environment": ENVIRONMENT,
            "database": {
                "healthy": db_healthy,
                "pool_stats": pool_stats
            },
            "application": {
                "version": "1.0.0",
                "uptime": time.time() - app.startup_time if hasattr(app, 'startup_time') else 0
            }
        }
        
        return JSONResponse(content=metrics)
        
    except Exception as e:
        logger.error(f"Failed to get metrics: {e}")
        raise HTTPException(status_code=500, detail="Failed to get metrics")

# Database status endpoint for detailed database information
@app.get("/status/database")
async def get_database_status():
    """Get detailed database status and statistics."""
    try:
        db_healthy = check_db_connection()
        pool_stats = get_db_pool_stats()
        
        status = {
            "healthy": db_healthy,
            "connection_pool": pool_stats,
            "database_url_type": "sqlite" if str(engine.url).startswith("sqlite") else "postgresql",
            "engine_info": {
                "echo": engine.echo,
                "pool_pre_ping": True,  # We enabled this
                "pool_recycle": 300 if str(engine.url).startswith("sqlite") else 3600
            }
        }
        
        return JSONResponse(content=status)
        
    except Exception as e:
        logger.error(f"Failed to get database status: {e}")
        raise HTTPException(status_code=500, detail="Failed to retrieve database status")

# Include routers with error handling
try:
    logger.info("=" * 40)
    logger.info("INCLUDING ROUTERS")
    logger.info("=" * 40)
    
    logger.info("Including auth router...")
    app.include_router(auth.router, prefix="/api/auth", tags=["Authentication"])
    logger.info("✅ Auth router included")
    
    logger.info("Including users router...")
    app.include_router(users.router, prefix="/api/users", tags=["Users"])
    logger.info("✅ Users router included")
    
    logger.info("Including exercises router...")
    app.include_router(exercises.router, prefix="/api/exercises", tags=["Exercises"])
    logger.info("✅ Exercises router included")
    
    logger.info("Including muscle_groups router...")
    app.include_router(muscle_groups.router, prefix="/api/muscle-groups", tags=["Muscle Groups"])
    logger.info("✅ Muscle groups router included")
    
    logger.info("Including workout_splits router...")
    app.include_router(workout_splits.router, prefix="/api/workout-splits", tags=["Workout Splits"])
    logger.info("✅ Workout splits router included")
    
    logger.info("Including workouts router...")
    app.include_router(workouts.router, prefix="/api/workouts", tags=["Workouts"])
    logger.info("✅ Workouts router included")
    
    logger.info("Including nutrition router...")
    app.include_router(nutrition.router, prefix="/api/nutrition", tags=["Nutrition"])
    logger.info("✅ Nutrition router included")
    
    logger.info("Including meal_plans router...")
    app.include_router(meal_plans.router, prefix="/api/meal-plans", tags=["Meal Plans"])
    logger.info("✅ Meal plans router included")
    
    logger.info("Including meal_system router (v2)...")
    app.include_router(meal_system.router, prefix="/api/v2/meals", tags=["Meal System V2"])
    logger.info("✅ Meal system V2 router included")
    
    logger.info("Including workout_system router (v2)...")
    app.include_router(workout_system.router, prefix="/api/v2/workouts", tags=["Workout System V2"])
    logger.info("✅ Workout system V2 router included")
    
    logger.info("Including progress router...")
    app.include_router(progress.router, prefix="/api/progress", tags=["Progress"])
    logger.info("✅ Progress router included")
    
    logger.info("Including files router...")
    app.include_router(files.router, prefix="/api/files", tags=["File Management"])
    logger.info("✅ Files router included")
    
    logger.info("Including websocket router...")
    app.include_router(websocket.router, prefix="/api/ws", tags=["WebSocket"])
    logger.info("✅ WebSocket router included")
    
    logger.info("Including system router...")
    app.include_router(system.router, prefix="/api/system", tags=["System"])
    logger.info("✅ System router included")
    
    logger.info("Including notifications router...")
    app.include_router(notifications.router, prefix="/api/notifications", tags=["Notifications"])
    logger.info("✅ Notifications router included")
    
    logger.info("Including chat router...")
    app.include_router(chat.router, prefix="/api", tags=["Chat"])
    logger.info("✅ Chat router included")
    
    logger.info("=" * 40)
    logger.info("✅ ALL ROUTERS INCLUDED SUCCESSFULLY")
    logger.info("=" * 40)
except Exception as e:
    logger.error(f"❌ Failed to include routers: {e}")
    logger.error(f"Error type: {type(e).__name__}")
    logger.error(f"Error details: {str(e)}")
    import traceback
    logger.error(f"Stack trace: {traceback.format_exc()}")
    raise

# Catch-all route for SPA routing - MUST BE LAST
@app.get("/{full_path:path}")
async def serve_spa_routes(full_path: str):
    """Serve static files or index.html for all non-API routes to support SPA routing."""
    # Don't serve index.html for API routes or system endpoints
    if (full_path.startswith("api/") or 
        full_path in ["health", "test", "metrics"] or
        full_path.startswith("health/") or
        full_path.startswith("metrics/") or
        full_path.startswith("status/") or
        full_path.startswith("uploads/") or
        full_path.startswith("docs/") or
        full_path.startswith("redoc/") or
        full_path.startswith("assets/")):
        raise HTTPException(status_code=404, detail="Not found")
    
    # Check if the requested path is a static file
    static_file_path = os.path.join("static", full_path)
    abs_static_file_path = os.path.abspath(static_file_path)
    logger.info(f"Checking static file: {full_path} -> {abs_static_file_path}, exists: {os.path.exists(abs_static_file_path)}")
    if os.path.exists(abs_static_file_path) and os.path.isfile(abs_static_file_path):
        # Determine content type
        import mimetypes
        mimetype, _ = mimetypes.guess_type(static_file_path)
        if mimetype is None:
            mimetype = "application/octet-stream"
        
        logger.info(f"Serving static file: {abs_static_file_path} with mimetype: {mimetype}")
<<<<<<< HEAD
        # Use shorter cache for SVG files to allow easier updates
        if full_path.lower().endswith('.svg'):
            cache_control = "public, max-age=3600"  # Cache for 1 hour
        else:
            cache_control = "public, max-age=2592000"  # Cache for 1 month
=======
>>>>>>> 8a646a47
        return FileResponse(
            abs_static_file_path,
            media_type=mimetype,
            headers={
<<<<<<< HEAD
                "Cache-Control": cache_control,
=======
                "Cache-Control": "public, max-age=2592000",  # Cache for 1 month
>>>>>>> 8a646a47
                "Vary": "Accept-Encoding"
            }
        )
    
    # Serve index.html for all other routes (SPA routing)
    html_content = get_index_html()
    if html_content:
        return HTMLResponse(
            content=html_content,
            headers={
                "Cache-Control": "public, max-age=300",  # Cache for 5 minutes
                "Vary": "Accept-Encoding"
            }
        )
    else:
        return HTMLResponse(
            content="<h1>Frontend not found</h1>",
            status_code=404
        )

logger.info("Elior Fitness API application startup completed successfully") <|MERGE_RESOLUTION|>--- conflicted
+++ resolved
@@ -720,23 +720,16 @@
             mimetype = "application/octet-stream"
         
         logger.info(f"Serving static file: {abs_static_file_path} with mimetype: {mimetype}")
-<<<<<<< HEAD
         # Use shorter cache for SVG files to allow easier updates
         if full_path.lower().endswith('.svg'):
             cache_control = "public, max-age=3600"  # Cache for 1 hour
         else:
             cache_control = "public, max-age=2592000"  # Cache for 1 month
-=======
->>>>>>> 8a646a47
         return FileResponse(
             abs_static_file_path,
             media_type=mimetype,
             headers={
-<<<<<<< HEAD
                 "Cache-Control": cache_control,
-=======
-                "Cache-Control": "public, max-age=2592000",  # Cache for 1 month
->>>>>>> 8a646a47
                 "Vary": "Accept-Encoding"
             }
         )
